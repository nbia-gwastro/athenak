--- conflicted
+++ resolved
@@ -113,15 +113,11 @@
   // See comments above in ComputeMetricAndInverse
   Real rad = sqrt(SQR(x) + SQR(y) + SQR(z));
   Real r = sqrt((SQR(rad)-SQR(a)+sqrt(SQR(SQR(rad)-SQR(a))+4.0*SQR(a)*SQR(z)))/2.0);
-<<<<<<< HEAD
-  r = fmax(r, 1.0);
-=======
   Real eps = 1e-6;
   if (r < eps) {
     r = 0.5*(eps + r*r/eps);
   }
   //r = fmax(r, 1.0);
->>>>>>> 2f02605c
 
   // l covector (spatial components only)
   Real l_d[3];
@@ -138,23 +134,6 @@
   if (minkowski) {H=0.0;}
 
   *alp = 1.0/sqrt(1. + 2.*H);
-<<<<<<< HEAD
-  *betax = 2.*H*(1. + 2.*H)*l_u[0];
-  *betay = 2.*H*(1. + 2.*H)*l_u[1];
-  *betaz = 2.*H*(1. + 2.*H)*l_u[2];
-  Real const beta_d[3] = {2.*H*l_u[0], 2.*H*l_u[1], 2.*H*l_u[2]};
-
-  *gxx = 2.*H*l_d[0]*l_d[0] + 1;
-  *gxy = 2.*H*l_d[0]*l_d[1];
-  *gxz = 2.*H*l_d[0]*l_d[2];
-  *gyy = 2.*H*l_d[1]*l_d[1] + 1;
-  *gyz = 2.*H*l_d[1]*l_d[2];
-  *gzz = 2.*H*l_d[2]*l_d[2] + 1;
-
-  //
-  // conformal factor
-  Real const det = adm::SpatialDet(*gxx, *gxy, *gxz, *gyy, *gyz, *gzz);
-=======
   *betax = 2.*H/(1. + 2.*H)*l_u[0];
   *betay = 2.*H/(1. + 2.*H)*l_u[1];
   *betaz = 2.*H/(1. + 2.*H)*l_u[2];
@@ -169,18 +148,13 @@
 
   //
   // conformal factor
-  Real const det = SpatialDet(*gxx, *gxy, *gxz, *gyy, *gyz, *gzz);
->>>>>>> 2f02605c
+  Real const det = adm::SpatialDet(*gxx, *gxy, *gxz, *gyy, *gyz, *gzz);
   *psi4 = pow(det, 1./3.);
 
   //
   // inverse metric
   Real uxx, uxy, uxz, uyy, uyz, uzz;
-<<<<<<< HEAD
   adm::SpatialInv(1./det,
-=======
-  SpatialInv(1./det,
->>>>>>> 2f02605c
              *gxx, *gxy, *gxz, *gyy, *gyz, *gzz,
              &uxx, &uxy, &uxz, &uyy, &uyz, &uzz);
   Real const g_uu[3][3] = {
@@ -203,19 +177,6 @@
   // \partial_i l_k
   Real const dl_dd[3][3] = {
     // \partial_x l_k
-<<<<<<< HEAD
-    x*r * ( SQR(a)*x - 2.0*a*r*y - SQR(r)*x )/( SQR(qb) * qa ) + r/( qb ),
-    x*r * ( SQR(a)*y + 2.0*a*r*x - SQR(r)*y )/( SQR(qb) * qa ) - a/( qb ),
-    - x*z/(r*qa),
-    // \partial_y l_k
-    y*r * ( SQR(a)*x - 2.0*a*r*y - SQR(r)*x )/( SQR(qb) * qa ) + a/( qb ),
-    y*r * ( SQR(a)*y + 2.0*a*r*x - SQR(r)*y )/( SQR(qb) * qa ) + r/( qb ),
-    - y*z/(r*qa),
-    // \partial_z l_k
-    z/r * ( SQR(a)*x - 2.0*a*r*y - SQR(r)*x )/( (qb) * qa ),
-    z/r * ( SQR(a)*y + 2.0*a*r*x - SQR(r)*y )/( (qb) * qa ),
-    - SQR(z)/(SQR(r)*r) * ( qb )/( qa ) + 1.0/r,
-=======
     {x*r * ( SQR(a)*x - 2.0*a*r*y - SQR(r)*x )/( SQR(qb) * qa ) + r/( qb ),
     x*r * ( SQR(a)*y + 2.0*a*r*x - SQR(r)*y )/( SQR(qb) * qa ) - a/( qb ),
     - x*z/(r*qa)},
@@ -227,34 +188,10 @@
     {z/r * ( SQR(a)*x - 2.0*a*r*y - SQR(r)*x )/( (qb) * qa ),
     z/r * ( SQR(a)*y + 2.0*a*r*x - SQR(r)*y )/( (qb) * qa ),
     - SQR(z)/(SQR(r)*r) * ( qb )/( qa ) + 1.0/r},
->>>>>>> 2f02605c
   };
 
   Real const dg_ddd[3][3][3] = {
     // \partial_x g_ik
-<<<<<<< HEAD
-    2.*dH_d[0]*l_d[0]*l_d[0] + 2.*H*dl_dd[0][0]*l_d[0] + 2.*H*l_d[0]*dl_dd[0][0],
-    2.*dH_d[0]*l_d[0]*l_d[1] + 2.*H*dl_dd[0][0]*l_d[1] + 2.*H*l_d[0]*dl_dd[0][1],
-    2.*dH_d[0]*l_d[0]*l_d[2] + 2.*H*dl_dd[0][0]*l_d[2] + 2.*H*l_d[0]*dl_dd[0][2],
-    2.*dH_d[0]*l_d[1]*l_d[1] + 2.*H*dl_dd[0][1]*l_d[1] + 2.*H*l_d[1]*dl_dd[0][1],
-    2.*dH_d[0]*l_d[1]*l_d[2] + 2.*H*dl_dd[0][1]*l_d[2] + 2.*H*l_d[1]*dl_dd[0][2],
-    2.*dH_d[0]*l_d[2]*l_d[2] + 2.*H*dl_dd[0][2]*l_d[2] + 2.*H*l_d[2]*dl_dd[0][2],
-    // \partial_y g_ik
-    2.*dH_d[1]*l_d[0]*l_d[0] + 2.*H*dl_dd[1][0]*l_d[0] + 2.*H*l_d[0]*dl_dd[1][0],
-    2.*dH_d[1]*l_d[0]*l_d[1] + 2.*H*dl_dd[1][0]*l_d[1] + 2.*H*l_d[0]*dl_dd[1][1],
-    2.*dH_d[1]*l_d[0]*l_d[2] + 2.*H*dl_dd[1][0]*l_d[2] + 2.*H*l_d[0]*dl_dd[1][2],
-    2.*dH_d[1]*l_d[1]*l_d[1] + 2.*H*dl_dd[1][1]*l_d[1] + 2.*H*l_d[1]*dl_dd[1][1],
-    2.*dH_d[1]*l_d[1]*l_d[2] + 2.*H*dl_dd[1][1]*l_d[2] + 2.*H*l_d[1]*dl_dd[1][2],
-    2.*dH_d[1]*l_d[2]*l_d[2] + 2.*H*dl_dd[1][2]*l_d[2] + 2.*H*l_d[2]*dl_dd[1][2],
-    // \partial_z g_ik
-    2.*dH_d[2]*l_d[0]*l_d[0] + 2.*H*dl_dd[2][0]*l_d[0] + 2.*H*l_d[0]*dl_dd[2][0],
-    2.*dH_d[2]*l_d[0]*l_d[1] + 2.*H*dl_dd[2][0]*l_d[1] + 2.*H*l_d[0]*dl_dd[2][1],
-    2.*dH_d[2]*l_d[0]*l_d[2] + 2.*H*dl_dd[2][0]*l_d[2] + 2.*H*l_d[0]*dl_dd[2][2],
-    2.*dH_d[2]*l_d[1]*l_d[1] + 2.*H*dl_dd[2][1]*l_d[1] + 2.*H*l_d[1]*dl_dd[2][1],
-    2.*dH_d[2]*l_d[1]*l_d[2] + 2.*H*dl_dd[2][1]*l_d[2] + 2.*H*l_d[1]*dl_dd[2][2],
-    2.*dH_d[2]*l_d[2]*l_d[2] + 2.*H*dl_dd[2][2]*l_d[2] + 2.*H*l_d[2]*dl_dd[2][2],
-  };
-=======
     {{2.*dH_d[0]*l_d[0]*l_d[0] + 2.*H*dl_dd[0][0]*l_d[0] + 2.*H*l_d[0]*dl_dd[0][0],
     2.*dH_d[0]*l_d[0]*l_d[1] + 2.*H*dl_dd[0][0]*l_d[1] + 2.*H*l_d[0]*dl_dd[0][1],
     2.*dH_d[0]*l_d[0]*l_d[2] + 2.*H*dl_dd[0][0]*l_d[2] + 2.*H*l_d[0]*dl_dd[0][2]},
@@ -291,7 +228,6 @@
   for (int b = 0; b < 3; b++) {
     dg_ddd[i][a][b] = 2.*dH_d[i]*l_d[a]*l_d[b] + 2.*H*dl_dd[i][a]*l_d[b] + 2.*H*l_d[a]*dl_dd[i][b];
   }*/
->>>>>>> 2f02605c
 
   //
   // Compute Christoffel symbols
@@ -309,19 +245,6 @@
   // Derivatives of the shift vector
   Real const dbeta_dd[3][3] = {
     // \partial_x \beta_i
-<<<<<<< HEAD
-    2.*dH_d[0]*l_d[0] + 2.*H*dl_dd[0][0],
-    2.*dH_d[0]*l_d[1] + 2.*H*dl_dd[0][1],
-    2.*dH_d[0]*l_d[2] + 2.*H*dl_dd[0][2],
-    // \partial_y \beta_i
-    2.*dH_d[1]*l_d[0] + 2.*H*dl_dd[1][0],
-    2.*dH_d[1]*l_d[1] + 2.*H*dl_dd[1][1],
-    2.*dH_d[1]*l_d[2] + 2.*H*dl_dd[1][2],
-    // \partial_z \beta_i
-    2.*dH_d[2]*l_d[0] + 2.*H*dl_dd[2][0],
-    2.*dH_d[2]*l_d[1] + 2.*H*dl_dd[2][1],
-    2.*dH_d[2]*l_d[2] + 2.*H*dl_dd[2][2],
-=======
     {2.*dH_d[0]*l_d[0] + 2.*H*dl_dd[0][0],
     2.*dH_d[0]*l_d[1] + 2.*H*dl_dd[0][1],
     2.*dH_d[0]*l_d[2] + 2.*H*dl_dd[0][2]},
@@ -333,7 +256,6 @@
     {2.*dH_d[2]*l_d[0] + 2.*H*dl_dd[2][0],
     2.*dH_d[2]*l_d[1] + 2.*H*dl_dd[2][1],
     2.*dH_d[2]*l_d[2] + 2.*H*dl_dd[2][2]},
->>>>>>> 2f02605c
   };
 
   //
@@ -349,12 +271,6 @@
 
   //
   // Extrinsic curvature: K_ab = 1/(2 alp) * (D_a beta_b + D_b beta_a)
-<<<<<<< HEAD
-  Real K_dd[3][3];
-  for (int a = 0; a < 3; ++a)
-  for (int b = 0; b < 3; ++b) {
-    K_dd[a][b] = (Dbeta_dd[a][b] + Dbeta_dd[b][a])/(2.*(*alp));
-=======
   Real delta[3][3] = {0.};
   delta[0][0] = 1.;
   delta[1][1] = 1.;
@@ -364,7 +280,6 @@
   for (int b = 0; b < 3; ++b) {
     //K_dd[a][b] = (Dbeta_dd[a][b] + Dbeta_dd[b][a])/(2.*(*alp));
     K_dd[a][b] = 2*(*alp)/SQR(r)*(delta[a][b] - (2. + 1./r)*l_d[a]*l_d[b]);
->>>>>>> 2f02605c
   }
 
   *Kxx = K_dd[0][0];
