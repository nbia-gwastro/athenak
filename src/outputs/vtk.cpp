//========================================================================================
// AthenaXXX astrophysical plasma code
// Copyright(C) 2020 James M. Stone <jmstone@ias.edu> and the Athena code team
// Licensed under the 3-clause BSD License (the "LICENSE")
//========================================================================================
//! \file vtk.cpp
//  \brief writes output data in (legacy) vtk format.
//  Data is written in RECTILINEAR_GRID geometry, in BINARY format, and in FLOAT type
//  Data over multiple MeshBlocks and MPI ranks is written to a single file using MPI-IO.

#include <algorithm>
#include <cstdio>      // fwrite(), fclose(), fopen(), fnprintf(), snprintf()
#include <cstdlib>
#include <iomanip>
#include <iostream>
#include <limits>
#include <sstream>
#include <stdexcept>
#include <string>

#include "athena.hpp"
#include "coordinates/cell_locations.hpp"
#include "mesh/mesh.hpp"
#include "hydro/hydro.hpp"
#include "outputs.hpp"

//----------------------------------------------------------------------------------------
// ctor: also calls OutputType base class constructor

VTKOutput::VTKOutput(OutputParameters op, Mesh *pm)
  : OutputType(op, pm)
{
}

//----------------------------------------------------------------------------------------
// Functions to detect big endian machine, and to byte-swap 32-bit words.  The vtk
// legacy format requires data to be stored as big-endian.

namespace swap_functions {

int IsBigEndian()
{
  std::int32_t n = 1;
  char *ep = reinterpret_cast<char *>(&n);
  return (*ep == 0); // Returns 1 (true) on a big endian machine
}

inline void Swap4Bytes(void *vdat)
{
  char tmp, *dat = static_cast<char *>(vdat);
  tmp = dat[0];  dat[0] = dat[3];  dat[3] = tmp;
  tmp = dat[1];  dat[1] = dat[2];  dat[2] = tmp;
}

} // namespace swap_functions

//----------------------------------------------------------------------------------------
//! \fn void VTKOutput:::WriteOutputFile(Mesh *pm)
//  \brief Cycles over all MeshBlocks and writes OutputData in (legacy) vtk format
//   All MeshBlocks are written to the same file.

void VTKOutput::WriteOutputFile(Mesh *pm, ParameterInput *pin)
{
  int big_end = swap_functions::IsBigEndian(); // =1 on big endian machine

  // numbers of cells in entire grid
  int nout1 = (out_params.slice1)? 1 : (pm->mesh_indcs.nx1);
  int nout2 = (out_params.slice2)? 1 : (pm->mesh_indcs.nx2);
  int nout3 = (out_params.slice3)? 1 : (pm->mesh_indcs.nx3);
  int ncoord1 = (nout1 > 1)? nout1+1 : nout1;
  int ncoord2 = (nout2 > 1)? nout2+1 : nout2;
  int ncoord3 = (nout3 > 1)? nout3+1 : nout3;

  // allocate 1D vector of floats used to convert and output data
  float *data;
  int ndata = std::max(std::max(ncoord1, ncoord2), ncoord3);
  data = new float[ndata];

  // create filename: "file_basename" + "." + "file_id" + "." + XXXXX + ".vtk"
  // where XXXXX = 5-digit file_number
  std::string fname;
  char number[6];
  std::snprintf(number, sizeof(number), "%05d", out_params.file_number);

  fname.assign(out_params.file_basename);
  fname.append(".");
  fname.append(out_params.file_id);
  fname.append(".");
  fname.append(number);
  fname.append(".vtk");

  IOWrapper vtkfile;
  std::size_t header_offset=0;
  vtkfile.Open(fname.c_str(), IOWrapper::FileMode::write);

  // There are five basic parts to the VTK "legacy" file format.
  //  1. File version and identifier
  //  2. Header
  //  3. File format
  //  4. Dataset structure, including type and dimensions of data, and coordinates.
  {std::stringstream msg;
  msg << "# vtk DataFile Version 2.0" << std::endl
      << "# Athena++ data at time= " << pm->time
      << "  level= 0"  // assuming uniform mesh
      << "  nranks= " << global_variable::nranks 
      << "  cycle=" << pm->ncycle
      << "  variables=" << GetOutputVariableString(out_params.variable).c_str()
      << std::endl << "BINARY" << std::endl
      << "DATASET STRUCTURED_POINTS" << std::endl
      << "DIMENSIONS " << ncoord1 << " " << ncoord2 << " " << ncoord3 << std::endl;
  vtkfile.Write(msg.str().c_str(),sizeof(char),msg.str().size());
  header_offset = msg.str().size();}

  // Specify the uniform Cartesian mesh with grid minima and spacings
  {std::stringstream msg;
  msg << std::scientific << std::setprecision(std::numeric_limits<Real>::max_digits10 - 1)
      << "ORIGIN " << pm->mesh_size.x1min << " "
                   << pm->mesh_size.x2min << " "
                   << pm->mesh_size.x3min << " " <<  std::endl
      << "SPACING " << pm->mesh_size.dx1 << " "
                    << pm->mesh_size.dx2 << " "
                    << pm->mesh_size.dx3 << " " <<  std::endl;
  vtkfile.Write(msg.str().c_str(),sizeof(char),msg.str().size());
  header_offset += msg.str().size();}

<<<<<<< HEAD
  Real &x1min = pm->mesh_size.x1min;
  Real &x1max = pm->mesh_size.x1max;
  int &nx1 = pm->mesh_indcs.nx1;

  if (nout1 == 1) {
    data[0] = static_cast<float>(out_params.slice_x1);
  } else {
    for (int i=0; i<ncoord1; ++i) {
      data[i] = static_cast<float>(CellCenterX(i,nx1,x1min,x1max));
    }
  }
  if (!big_end) {for (int i=0; i<ncoord1; ++i) swap_functions::Swap4Bytes(&data[i]);}
  vtkfile.Write(&(data[0]),sizeof(float),ncoord1);
  header_offset += ncoord1*sizeof(float);

  // write x2-coordinates of entire root mesh as binary float in big endian order
  //  If N>1, then write N+1 cell faces as binary floats.
  //  If N=1, then write 1 cell center position.
  {std::stringstream msg;
  msg << std::endl << "Y_COORDINATES " << ncoord2 << " float" << std::endl;
  vtkfile.Write(msg.str().c_str(),sizeof(char),msg.str().size());
  header_offset += msg.str().size();} 
  
  Real &x2min = pm->mesh_size.x2min;
  Real &x2max = pm->mesh_size.x2max;
  int &nx2 = pm->mesh_indcs.nx2;
  
  if (nout2 == 1) {
    data[0] = static_cast<float>(out_params.slice_x2);
  } else {
    for (int j=0; j<ncoord2; ++j) {
      data[j] = static_cast<float>(CellCenterX(j,nx2,x2min,x2max));
    } 
  } 
  if (!big_end) {for (int i=0; i<ncoord2; ++i) swap_functions::Swap4Bytes(&data[i]);}
  vtkfile.Write(&(data[0]),sizeof(float),ncoord2);
  header_offset += ncoord2*sizeof(float);

  // write x3-coordinates of entire root mesh as binary float in big endian order
  //  If N>1, then write N+1 cell faces as binary floats.
  //  If N=1, then write 1 cell center position.
  {std::stringstream msg;
  msg << std::endl << "Z_COORDINATES " << ncoord3 << " float" << std::endl;
  vtkfile.Write(msg.str().c_str(),sizeof(char),msg.str().size());
  header_offset += msg.str().size();} 
  
  Real &x3min = pm->mesh_size.x3min;
  Real &x3max = pm->mesh_size.x3max;
  int &nx3 = pm->mesh_indcs.nx3;
  
  if (nout3 == 1) {
    data[0] = static_cast<float>(out_params.slice_x3);
  } else {
    for (int k=0; k<ncoord3; ++k) {
      data[k] = static_cast<float>(CellCenterX(k,nx3,x3min,x3max));
    } 
  } 
  if (!big_end) {for (int i=0; i<ncoord3; ++i) swap_functions::Swap4Bytes(&data[i]);}
  vtkfile.Write(&(data[0]),sizeof(float),ncoord3);
  header_offset += ncoord3*sizeof(float);

=======
>>>>>>> 453246d4
  //  5. Data.  An arbitrary number of scalars and vectors can be written (every node
  //  in the OutputData doubly linked lists), all in binary floats format
  {std::stringstream msg;
  msg << std::endl << "CELL_DATA " << nout1*nout2*nout3 << std::endl;
  vtkfile.Write(msg.str().c_str(),sizeof(char),msg.str().size());
  header_offset += msg.str().size();}

  // Loop over variables
  int nout_vars = outvars.size();
  int nout_mbs = (outmbs.size());
  for (int n=0; n<nout_vars; ++n) {
    // write data type (SCALARS or VECTORS) and name
    {std::stringstream msg;
    msg << std::endl << "SCALARS " << outvars[n].label.c_str() << " float" << std::endl
        << "LOOKUP_TABLE default" << std::endl;
    vtkfile.Write_at_all(msg.str().c_str(),sizeof(char),msg.str().size(),header_offset);
    header_offset += msg.str().size();}

    // Loop over MeshBlocks
    for (int m=0; m<nout_mbs; ++m) {
      auto &indcs = pm->pmb_pack->coord.coord_data.mb_indcs;
      LogicalLocation loc = pm->loclist[outmbs[m].mb_gid];
      int &mb_nx1 = indcs.nx1;
      int &mb_nx2 = indcs.nx2;
      int &mb_nx3 = indcs.nx3;
      int &ois = outmbs[m].ois;
      int &oie = outmbs[m].oie;
      int &ojs = outmbs[m].ojs;
      int &oje = outmbs[m].oje;
      int &oks = outmbs[m].oks;
      int &oke = outmbs[m].oke;
      size_t data_offset = (loc.lx1*mb_nx1 + loc.lx2*(mb_nx2*nout1) +
        loc.lx3*(mb_nx3*nout1*nout2))*sizeof(float);

      for (int k=oks; k<=oke; ++k) {
        for (int j=ojs; j<=oje; ++j) {
          for (int i=ois; i<=oie; ++i) {
            data[i-ois] = static_cast<float>(outdata(n,m,k-oks,j-ojs,i-ois));
          }

          // write data in big endian order
          if (!big_end) {
            for (int i=0; i<(oie-ois+1); ++i)
              swap_functions::Swap4Bytes(&data[i]);
          }
          size_t my_offset = header_offset + data_offset +
                             ((j-ojs)*nout1 + (k-oks)*nout1*nout2)*sizeof(float);
          vtkfile.Write_at_all(&data[0], sizeof(float), (oie-ois+1), my_offset);
        }
      }
    }  // end loop over MeshBlocks
    header_offset += (nout1*nout2*nout3)*sizeof(float);
  }

  // close the output file and clean up ptrs to data
  vtkfile.Close();
  delete [] data;

  // increment counters
  out_params.file_number++;
  if (out_params.last_time < 0.0) {
    out_params.last_time = pm->time;
  } else {
    out_params.last_time += out_params.dt;
  }
  pin->SetInteger(out_params.block_name, "file_number", out_params.file_number);
  pin->SetReal(out_params.block_name, "last_time", out_params.last_time);

  return;
}<|MERGE_RESOLUTION|>--- conflicted
+++ resolved
@@ -102,7 +102,7 @@
   msg << "# vtk DataFile Version 2.0" << std::endl
       << "# Athena++ data at time= " << pm->time
       << "  level= 0"  // assuming uniform mesh
-      << "  nranks= " << global_variable::nranks 
+      << "  nranks= " << global_variable::nranks
       << "  cycle=" << pm->ncycle
       << "  variables=" << GetOutputVariableString(out_params.variable).c_str()
       << std::endl << "BINARY" << std::endl
@@ -123,70 +123,6 @@
   vtkfile.Write(msg.str().c_str(),sizeof(char),msg.str().size());
   header_offset += msg.str().size();}
 
-<<<<<<< HEAD
-  Real &x1min = pm->mesh_size.x1min;
-  Real &x1max = pm->mesh_size.x1max;
-  int &nx1 = pm->mesh_indcs.nx1;
-
-  if (nout1 == 1) {
-    data[0] = static_cast<float>(out_params.slice_x1);
-  } else {
-    for (int i=0; i<ncoord1; ++i) {
-      data[i] = static_cast<float>(CellCenterX(i,nx1,x1min,x1max));
-    }
-  }
-  if (!big_end) {for (int i=0; i<ncoord1; ++i) swap_functions::Swap4Bytes(&data[i]);}
-  vtkfile.Write(&(data[0]),sizeof(float),ncoord1);
-  header_offset += ncoord1*sizeof(float);
-
-  // write x2-coordinates of entire root mesh as binary float in big endian order
-  //  If N>1, then write N+1 cell faces as binary floats.
-  //  If N=1, then write 1 cell center position.
-  {std::stringstream msg;
-  msg << std::endl << "Y_COORDINATES " << ncoord2 << " float" << std::endl;
-  vtkfile.Write(msg.str().c_str(),sizeof(char),msg.str().size());
-  header_offset += msg.str().size();} 
-  
-  Real &x2min = pm->mesh_size.x2min;
-  Real &x2max = pm->mesh_size.x2max;
-  int &nx2 = pm->mesh_indcs.nx2;
-  
-  if (nout2 == 1) {
-    data[0] = static_cast<float>(out_params.slice_x2);
-  } else {
-    for (int j=0; j<ncoord2; ++j) {
-      data[j] = static_cast<float>(CellCenterX(j,nx2,x2min,x2max));
-    } 
-  } 
-  if (!big_end) {for (int i=0; i<ncoord2; ++i) swap_functions::Swap4Bytes(&data[i]);}
-  vtkfile.Write(&(data[0]),sizeof(float),ncoord2);
-  header_offset += ncoord2*sizeof(float);
-
-  // write x3-coordinates of entire root mesh as binary float in big endian order
-  //  If N>1, then write N+1 cell faces as binary floats.
-  //  If N=1, then write 1 cell center position.
-  {std::stringstream msg;
-  msg << std::endl << "Z_COORDINATES " << ncoord3 << " float" << std::endl;
-  vtkfile.Write(msg.str().c_str(),sizeof(char),msg.str().size());
-  header_offset += msg.str().size();} 
-  
-  Real &x3min = pm->mesh_size.x3min;
-  Real &x3max = pm->mesh_size.x3max;
-  int &nx3 = pm->mesh_indcs.nx3;
-  
-  if (nout3 == 1) {
-    data[0] = static_cast<float>(out_params.slice_x3);
-  } else {
-    for (int k=0; k<ncoord3; ++k) {
-      data[k] = static_cast<float>(CellCenterX(k,nx3,x3min,x3max));
-    } 
-  } 
-  if (!big_end) {for (int i=0; i<ncoord3; ++i) swap_functions::Swap4Bytes(&data[i]);}
-  vtkfile.Write(&(data[0]),sizeof(float),ncoord3);
-  header_offset += ncoord3*sizeof(float);
-
-=======
->>>>>>> 453246d4
   //  5. Data.  An arbitrary number of scalars and vectors can be written (every node
   //  in the OutputData doubly linked lists), all in binary floats format
   {std::stringstream msg;
